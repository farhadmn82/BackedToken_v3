--- conflicted
+++ resolved
@@ -73,7 +73,6 @@
 
     await expect(backedToken.connect(user).buy(firstBuy)).to.not.emit(bridge, "StableSent");
     expect(await stablecoin.balanceOf(backedToken.target)).to.equal(firstBuy);
-<<<<<<< HEAD
 
     const expectedBridge = firstBuy + secondBuy - threshold;
     await expect(backedToken.connect(user).buy(secondBuy))
@@ -146,28 +145,6 @@
 
     await backedToken.connect(owner).depositBuffer(depositAmount);
     expect(await stablecoin.balanceOf(backedToken.target)).to.equal(depositAmount);
-
-=======
-
-    const expectedBridge = firstBuy + secondBuy - threshold;
-    await expect(backedToken.connect(user).buy(secondBuy))
-      .to.emit(bridge, "StableSent")
-      .withArgs(stablecoin.target, backedToken.target, expectedBridge);
-    expect(await stablecoin.balanceOf(backedToken.target)).to.equal(threshold);
-  });
-
-  it("allows owner to manage buffer", async function () {
-    const { owner, stablecoin, backedToken } = await loadFixture(deployFixture);
-    const depositAmount = ethers.parseUnits("20", 18);
-    const withdrawAmount = ethers.parseUnits("5", 18);
-
-    await stablecoin.mint(owner.address, depositAmount);
-    await stablecoin.connect(owner).approve(backedToken.target, depositAmount);
-
-    await backedToken.connect(owner).depositBuffer(depositAmount);
-    expect(await stablecoin.balanceOf(backedToken.target)).to.equal(depositAmount);
-
->>>>>>> 458f7719
     await backedToken.connect(owner).withdrawBuffer(withdrawAmount);
     expect(await stablecoin.balanceOf(backedToken.target)).to.equal(depositAmount - withdrawAmount);
   });
@@ -176,21 +153,13 @@
     const { user, owner, stablecoin, oracle, bridge, backedToken } = await loadFixture(deployFixture);
     const buyAmount = ethers.parseUnits("50", 18);
     const bufferDeposit = ethers.parseUnits("20", 18);
-<<<<<<< HEAD
     const redeemTokens = ethers.parseUnits("25", 18);
-=======
-    const redeemTokens = ethers.parseUnits("30", 18);
->>>>>>> 458f7719
 
     // Buy tokens (all funds go through bridge since threshold is 0)
     await stablecoin.connect(user).approve(backedToken.target, buyAmount);
     await backedToken.connect(user).buy(buyAmount);
 
     // Owner deposits liquidity for redemptions
-<<<<<<< HEAD
-=======
-    await stablecoin.mint(owner.address, bufferDeposit);
->>>>>>> 458f7719
     await stablecoin.connect(owner).approve(backedToken.target, bufferDeposit);
     await backedToken.connect(owner).depositBuffer(bufferDeposit);
 
@@ -207,11 +176,7 @@
 
     expect(await stablecoin.balanceOf(backedToken.target)).to.equal(0n);
     expect(await stablecoin.balanceOf(user.address)).to.equal(
-<<<<<<< HEAD
       ethers.parseUnits("2000", 18) - buyAmount + bufferDeposit
-=======
-      ethers.parseUnits("1000", 18) - buyAmount + bufferDeposit
->>>>>>> 458f7719
     );
   });
 });